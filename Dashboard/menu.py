--- conflicted
+++ resolved
@@ -40,7 +40,6 @@
 	:param dataset: dataset name
 	:type dataset: str
 	"""
-<<<<<<< HEAD
     # Combine root and dataset name
     data_root = Path(root_dir, dataset)
 
@@ -89,57 +88,6 @@
 
         with col2:
             st.markdown("""
-=======
-
-	# Combine root and dataset name
-	data_root = Path(root_dir, dataset)
-
-	# Visualize the constants.
-	st.markdown("####  Dataset specific configuration")
-	st.info("Modify the values such that they fit and confirm afterwards.")
-	DATASET_INFO = st.data_editor(DATASETS_CSV[dataset], disabled=[0])
-	# Extract the necessary information
-	data_path = data_root / DATASET_INFO["data_filename"]
-	metadata_path = data_root / DATASET_INFO["metadata_filename"]
-	html_path = data_root / DATASET_INFO["HTML_filename"]
-	seperator = DATASET_INFO["data_seperator"]
-	metadata_seperator = DATASET_INFO["metadata_seperator"]
-	encoding = DATASET_INFO["encoding"]
-	# MRI DATA
-	mri_folder = DATASET_INFO.get("mri_folder", False)
-
-	st.button("Configuration is correct", key="_dataset_configuration_button", on_click=set_dataset_configuration)
-
-	# If configuration is confirmed we start to get specific for the dataset
-	if st.session_state.dataset_configuration_button:
-		# Load the data
-		data = read_csv_file_cached(data_path, sep=seperator, encoding=encoding)
-		metadata = read_csv_file_cached(metadata_path, sep=metadata_seperator)
-		# html_soup = read_html_from_path(html_path)
-		if mri_folder:
-			mri_folder = Path(root_dir) / mri_folder
-			mri_data = read_mri_data_from_folder(mri_folder)
-			# TODO add feature description
-			data = pd.merge(data, mri_data, on="ID")
-
-		# Process data.
-		# 1. Extract general for specific features using metadata and html
-		feature_dict, filtered_data, mapping_dict = extract_dataset_information(
-			data, metadata, html_path, dataset_name=dataset
-		)
-
-		col1, col2 = st.columns(2)
-		feature_list = filtered_data.columns[1:]
-		with col1:
-			option = st.selectbox(
-				"Choose the attribute you wish to get more info about.",
-				feature_list,
-				format_func=lambda option: f"[{option}] --- {feature_dict[option]['info_text']}",
-			)
-
-		with col2:
-			st.markdown("""
->>>>>>> 805fd598
 				**Data Description:**
 						""")
 
@@ -207,24 +155,25 @@
 			Different correlation methods. \n
 			Pearson: is the most used one. The computation is quick but 
 			the correlation describes the linear behaviour.\n
-			Spearman: Calculation takes longer due to rank statstics. The correlation describes the monotonicity. \n
-			Kendall: Also rank based correlation. Describes monotocity. \n
+			Spearman: Calculation takes longer due to rank statistics. The correlation describes the monotonicity. \n
+			Kendall: Also rank based correlation. Describes monotonicity. \n
 			TODO: Add Xicorr. The calculation takes longer but it describes the if Y is dependent on X.
 			This correlation might be the most useful one, if the features are non-linearly dependent.
 			""",
-<<<<<<< HEAD
         )
 
         # ---------------- GROUPBY CORRELATION ---------------------------- #
 
-        groupby_feature_list = [feat for feat, feat_info in feature_dict.items() if feat_info["nominal/ordinal"]]
-        groupby_options = st.multiselect(
-            "How do you want to group the data",
-            groupby_feature_list,
-            ["basis_sex"],
-            format_func=lambda option: f"{feature_dict[option]['info_text']} [{option}]",
-            max_selections=MAX_GROUPBY_NUMBER,
-        )
+		groupby_feature_list = [
+			feat for feat, feat_info in feature_dict.items() if feat_info["type"] in {"binary", "nominal", "ordinal"}
+		]
+		groupby_options = st.multiselect(
+			"How do you want to group the data",
+			groupby_feature_list,
+			["basis_sex"],
+			format_func=lambda option: f"{feature_dict[option]['info_text']} [{option}]",
+			max_selections=MAX_GROUPBY_NUMBER,
+		)
 
         # Get the unique values as selecting option dropping nan
         unique_values_per_groupby_option = {
@@ -274,6 +223,7 @@
 
         st.write(filtered_correlation)
 
+
         # col5, col6 = st.columns(2)
 
         # Produce a list of column names that the user can select from in the 3D plot and counts matrix UI containers
@@ -431,194 +381,73 @@
                                             dont_start_from_height_zero=dont_start_3d_plot_from_zero_left)
             st.plotly_chart(fig)
 
-    with col10:  # The following is just a copy&paste of the code for col9 and changed var names to abc10
-
-        st.markdown("3D plot to visualize some variable against age groups and BMI groups")
-
-        height_variable_option_10 = st.selectbox(
-            "Select metadata variable to visualize on the height axis:",
-            selectable_cols_list,
-            format_func=lambda
-                height_variable_option_10: f"[{height_variable_option_10}] — {feature_dict[height_variable_option_10]['info_text']}",
-            index=selectable_cols_list.index("hgr_rh_kraft_mean"),  # default selection on startup
-            key="Select_height_var_for_right_3D_plot"
-        )
-
-        # Selection box (st.selectbox) to choose the height variable f in the f(age, bmi) 3D plot
-        if height_variable_option_10 == "hgr_rh_kraft_mean":
-            height_label_10 = "right hand strength (kg)"
-        elif "fett" in height_variable_option_10:
-            height_label_10 = f"{height_variable_option_10} (%)"
-        elif "ff" in height_variable_option_10:
-            height_label_10 = f"{height_variable_option_10}"
-        else:
-            height_label_10 = f"{height_variable_option_10} (a.u.)"
-
-        gender_option_10 = st.selectbox(
-            'Select gender to filter data (chosen gender will be visualized):',
-            ('Male', 'Female', 'All'),
-            key="Select_gender_for_right_3D_plot"
-        )
-
-        use_above_groups_right = st.checkbox("Use above $$\\uparrow$$ custom BMI and age groups",
-                                             value=False, key="checkbox_customgrps_right", label_visibility="visible")
-
-        dont_start_3d_plot_from_zero_right = st.checkbox("Start height values from actual measurement results "
-                                                         "instead of zero",
-                                                         value=True,  # default checkbox choice on first startup
-                                                         key="checkbox_3D_plot_height_axis_right",
-                                                         label_visibility="visible", )
-
-        if gender_option_10 == "Male":
-            visualized_data = filtered_data[filtered_data["basis_sex"] == 1]
-        elif gender_option_10 == "Female":
-            visualized_data = filtered_data[filtered_data["basis_sex"] == 2]
-        elif gender_option_10 == "All":
-            visualized_data = filtered_data
-        else:
-            visualized_data = filtered_data
-            print(f"Chosen gender {gender_option_10} is not allowed!")
-
-        height_squared_10 = (visualized_data["anthro_groe"] / 100) ** 2
-        BMI_10 = visualized_data["anthro_gew"] / height_squared_10
-
-        age_10 = visualized_data["basis_age"]
-
-        height_values_10 = visualized_data[height_variable_option_10]  # chosen via selectbox() above
-
-        # Plot the data with plotly (for interactivity)
-        if use_above_groups_right:
-            fig_10 = create_plotly_f_of_xy(BMI=BMI_10, age=age_10, height_var=height_values, height_label=height_label,
-                                           age_bins=age_bins_female, BMI_bins=BMI_bins_female,
-                                           dont_start_from_height_zero=dont_start_3d_plot_from_zero_right)
-        else:
-            fig_10 = create_plotly_f_of_xy(BMI=BMI_10, age=age_10, height_var=height_values_10,
-                                           height_label=height_label_10,
-                                           dont_start_from_height_zero=dont_start_3d_plot_from_zero_right)
-        st.plotly_chart(fig_10)
-
-    return  # return of "csv_dataset()" -> NO return value!
-=======
-		)
-
-		# ---------------- GROUPBY CORRELATION ---------------------------- #
-
-		groupby_feature_list = [
-			feat for feat, feat_info in feature_dict.items() if feat_info["type"] in {"binary", "nominal", "ordinal"}
-		]
-		groupby_options = st.multiselect(
-			"How do you want to group the data",
-			groupby_feature_list,
-			["basis_sex"],
-			format_func=lambda option: f"{feature_dict[option]['info_text']} [{option}]",
-			max_selections=MAX_GROUPBY_NUMBER,
-		)
-
-		# Get the unique values as selecting option dropping nan
-		unique_values_per_groupby_option = {
-			feat: filtered_data[feat].dropna(inplace=False).unique() for feat in groupby_options
-		}
-
-		if groupby_options:
-			groupby_columns = st.columns(len(groupby_options))
-			# ---
-			for i, (take_col, col_feat) in enumerate(zip(groupby_columns, groupby_options)):
-				with take_col:
-					st.selectbox(
-						f"Choose unique values from: {col_feat} --- {feature_dict[col_feat]['info_text']}",
-						unique_values_per_groupby_option[col_feat],
-						format_func=lambda option: f"[{option}] --- {mapping_dict[col_feat].get(option)}",
-						key=f"groupby_feature_{str(i)}",
-					)
-
-		correlation, grouped_data = calculate_correlation_groupby(filtered_data, groupby_options, correlation_method)
-
-		# Initialize the filter condition
-		filter_condition = []
-		# Iterate over the groupby_options
-		for i, feature in enumerate(groupby_options):
-			# Get the feature value from session state
-			feature_value = st.session_state[f"groupby_feature_{i}"]
-			# Add condition for the current feature-value pair
-			if not any(filter_condition):
-				filter_condition = correlation[feature] == feature_value
-			else:
-				filter_condition &= correlation[feature] == feature_value
-
-		# Apply the filter condition to get the sub dataframe
-
-		filtered_correlation = correlation
-		if any(filter_condition):
-			filtered_correlation = correlation[filter_condition]
-			# Remove the groupby columns and set index to be features
-			filtered_correlation = filtered_correlation.drop(groupby_options, axis="columns")
-			filtered_correlation.set_index(filtered_correlation.columns[0], inplace=True)
-
-		# Create plot
-		correlation_heatmap = create_plotly_heatmap(filtered_correlation, cmap="RdBu_r", zmin=-1, zmax=1)
-		_, mid3, _ = st.columns((4, 10, 4))
-		with mid3:
-			st.plotly_chart(correlation_heatmap)
-
-		st.write(filtered_correlation)
-
-		col5, col6 = st.columns(2)
-
-		"""
-		with col5:
-			for groupby in groupby_options:
-				for label, name in mapping_dict.get(groupby, {}).items():
-					st.markdown(name)
-
-					# Get the top 10 correlations and drop the feature itself
-					top_k_corr = pd.DataFrame(
-						correlation.unstack()[feature1_corr]
-						.sort_values(by=label, ascending=False, axis=1, key=abs)
-						.loc[label]
-					).drop(feature1_corr)[:10]
-					top_k_corr.insert(
-						1,
-						"Samples used",
-						[
-							len(
-								filtered_data[filtered_data[[feature1_corr, label]].ne("").all(axis=1)][
-									[feature1_corr, label]
-								].dropna()
-							)
-							for label in top_k_corr.index
-						],
-					)
-					st.write(top_k_corr)
-
-		with col6:
-			for groupby in groupby_options:
-				for label, name in mapping_dict.get(groupby, {}).items():
-					st.markdown(name)
-
-					# Get the top 10 correlations and drop the feature itself
-					top_k_corr = pd.DataFrame(
-						correlation.unstack()[feature2_corr]
-						.sort_values(by=label, ascending=False, axis=1, key=abs)
-						.loc[label]
-					).drop(feature2_corr)[:10]
-
-					top_k_corr.insert(
-						1,
-						"Samples used",
-						[
-							len(
-								filtered_data[filtered_data[[feature2_corr, label]].ne("").all(axis=1)][
-									[feature2_corr, label]
-								].dropna()
-							)
-							for label in top_k_corr.index
-						],
-					)
-
-					st.write(top_k_corr)
-		"""
-	return
->>>>>>> 805fd598
+        with col10:  # The following is just a copy&paste of the code for col9 and changed var names to abc10
+
+            st.markdown("3D plot to visualize some variable against age groups and BMI groups")
+
+            height_variable_option_10 = st.selectbox(
+                "Select metadata variable to visualize on the height axis:",
+                selectable_cols_list,
+                format_func=lambda
+                    height_variable_option_10: f"[{height_variable_option_10}] — {feature_dict[height_variable_option_10]['info_text']}",
+                index=selectable_cols_list.index("hgr_rh_kraft_mean"),  # default selection on startup
+                key="Select_height_var_for_right_3D_plot"
+            )
+
+            # Selection box (st.selectbox) to choose the height variable f in the f(age, bmi) 3D plot
+            if height_variable_option_10 == "hgr_rh_kraft_mean":
+                height_label_10 = "right hand strength (kg)"
+            elif "fett" in height_variable_option_10:
+                height_label_10 = f"{height_variable_option_10} (%)"
+            elif "ff" in height_variable_option_10:
+                height_label_10 = f"{height_variable_option_10}"
+            else:
+                height_label_10 = f"{height_variable_option_10} (a.u.)"
+
+            gender_option_10 = st.selectbox(
+                'Select gender to filter data (chosen gender will be visualized):',
+                ('Male', 'Female', 'All'),
+                key="Select_gender_for_right_3D_plot"
+            )
+
+            use_above_groups_right = st.checkbox("Use above $$\\uparrow$$ custom BMI and age groups",
+                                                 value=False, key="checkbox_customgrps_right", label_visibility="visible")
+
+            dont_start_3d_plot_from_zero_right = st.checkbox("Start height values from actual measurement results "
+                                                             "instead of zero",
+                                                             value=True,  # default checkbox choice on first startup
+                                                             key="checkbox_3D_plot_height_axis_right",
+                                                             label_visibility="visible", )
+
+            if gender_option_10 == "Male":
+                visualized_data = filtered_data[filtered_data["basis_sex"] == 1]
+            elif gender_option_10 == "Female":
+                visualized_data = filtered_data[filtered_data["basis_sex"] == 2]
+            elif gender_option_10 == "All":
+                visualized_data = filtered_data
+            else:
+                visualized_data = filtered_data
+                print(f"Chosen gender {gender_option_10} is not allowed!")
+
+            height_squared_10 = (visualized_data["anthro_groe"] / 100) ** 2
+            BMI_10 = visualized_data["anthro_gew"] / height_squared_10
+
+            age_10 = visualized_data["basis_age"]
+
+            height_values_10 = visualized_data[height_variable_option_10]  # chosen via selectbox() above
+
+            # Plot the data with plotly (for interactivity)
+            if use_above_groups_right:
+                fig_10 = create_plotly_f_of_xy(BMI=BMI_10, age=age_10, height_var=height_values, height_label=height_label,
+                                               age_bins=age_bins_female, BMI_bins=BMI_bins_female,
+                                               dont_start_from_height_zero=dont_start_3d_plot_from_zero_right)
+            else:
+                fig_10 = create_plotly_f_of_xy(BMI=BMI_10, age=age_10, height_var=height_values_10,
+                                               height_label=height_label_10,
+                                               dont_start_from_height_zero=dont_start_3d_plot_from_zero_right)
+            st.plotly_chart(fig_10)
+
+        return  # return of "csv_dataset()" -> NO return value!
 
 
 def menu():
